<<<<<<< HEAD
import { useEffect, useState } from 'react';

import { PlaybackTick, createPlaybackSocket } from '../lib/api';

=======
import { useCallback, useEffect, useMemo, useState } from 'react';

import { PlaybackTick, createPlaybackSocket } from '../lib/api';

>>>>>>> de179bdb
export interface PlaybackBarProps {
  bandId: string;
  windowSeconds?: number;
  fps?: number;
  onTick?: (tick: PlaybackTick) => void;
<<<<<<< HEAD
  className?: string;
}

export function PlaybackBar({ bandId, windowSeconds = 10, fps = 4, onTick, className }: PlaybackBarProps) {
  const [tick, setTick] = useState<PlaybackTick | null>(null);

  useEffect(() => {
    const socket = createPlaybackSocket(bandId, { window_s: windowSeconds, fps });
    socket.onmessage = (event) => {
      const payload = JSON.parse(event.data) as PlaybackTick;
      setTick(payload);
      onTick?.(payload);
    };
    return () => {
      socket.close();
    };
  }, [bandId, windowSeconds, fps, onTick]);

  const classes = ['control-card', 'playback-card', className].filter(Boolean).join(' ');

  return (
    <div className={classes}>
      <div className="card-title">Playback Window</div>
      {tick ? (
        <div className="playback-details">
          <span className="metric">
            <span className="metric-label">Window</span>
            <span className="metric-value">
              {tick.t0.toFixed(2)}s → {tick.t1.toFixed(2)}s
            </span>
          </span>
          <span className="metric">
            <span className="metric-label">Cursor UNIX</span>
            <span className="metric-value">{tick.cursor_unix.toFixed(2)}</span>
          </span>
        </div>
      ) : (
        <p className="muted">Waiting for live playback updates…</p>
      )}
    </div>
  );
}

export default PlaybackBar;
=======
}

type ConnectionState = 'idle' | 'connecting' | 'streaming' | 'error';

export function PlaybackBar({ bandId, windowSeconds = 10, fps = 4, onTick }: PlaybackBarProps) {
  const [tick, setTick] = useState<PlaybackTick | null>(null);
  const [isPlaying, setIsPlaying] = useState(false);
  const [connectionState, setConnectionState] = useState<ConnectionState>('idle');
  const [errorMessage, setErrorMessage] = useState<string | null>(null);

  useEffect(() => {
    if (!isPlaying) {
      return undefined;
    }

    setErrorMessage(null);
    setConnectionState('connecting');

    const socket = createPlaybackSocket(bandId, { window_s: windowSeconds, fps });
    let isActive = true;

    socket.onopen = () => {
      if (!isActive) return;
      setConnectionState('streaming');
    };

    socket.onmessage = (event) => {
      if (!isActive) return;
      const payload = JSON.parse(event.data) as PlaybackTick;
      setTick(payload);
      setConnectionState('streaming');
      onTick?.(payload);
    };

    socket.onerror = () => {
      if (!isActive) return;
      setConnectionState('error');
      setErrorMessage('Playback connection failed.');
    };

    socket.onclose = () => {
      if (!isActive) return;
      setConnectionState('error');
      setErrorMessage('Playback disconnected unexpectedly.');
    };

    return () => {
      isActive = false;
      socket.close();
      setConnectionState('idle');
    };
  }, [bandId, windowSeconds, fps, isPlaying, onTick]);

  const togglePlayback = useCallback(() => {
    setIsPlaying((value) => !value);
    setErrorMessage(null);
  }, []);

  const statusText = useMemo(() => {
    if (connectionState === 'error') {
      return errorMessage ?? 'Playback error.';
    }
    if (!isPlaying) {
      if (tick) {
        return `Paused at ${tick.t0.toFixed(2)}s → ${tick.t1.toFixed(2)}s.`;
      }
      return 'Playback paused. Press play to stream new data.';
    }
    if (connectionState === 'connecting') {
      return 'Connecting…';
    }
    if (!tick) {
      return 'Waiting for playback data…';
    }
    return `Window: ${tick.t0.toFixed(2)}s → ${tick.t1.toFixed(2)}s | Cursor UNIX: ${tick.cursor_unix.toFixed(2)}`;
  }, [connectionState, errorMessage, isPlaying, tick]);

  return (
    <div
      style={{
        display: 'flex',
        gap: '1rem',
        alignItems: 'center',
        background: '#1a1e2b',
        padding: '0.75rem 1rem',
        borderRadius: '0.75rem',
        border: '1px solid rgba(255,255,255,0.1)'
      }}
    >
      <strong>Playback</strong>
      <button
        type="button"
        onClick={togglePlayback}
        style={{
          appearance: 'none',
          border: '1px solid rgba(255,255,255,0.2)',
          background: isPlaying ? '#ff8c42' : '#2a3144',
          color: '#fff',
          padding: '0.35rem 0.85rem',
          borderRadius: '999px',
          cursor: 'pointer',
          fontWeight: 600,
          textTransform: 'uppercase',
          letterSpacing: '0.05em'
        }}
        aria-pressed={isPlaying}
      >
        {isPlaying ? 'Pause' : 'Play'}
      </button>
      <span style={{ fontSize: '0.85rem', opacity: 0.9 }}>{statusText}</span>
    </div>
  );
}

export default PlaybackBar;
>>>>>>> de179bdb
<|MERGE_RESOLUTION|>--- conflicted
+++ resolved
@@ -1,178 +1,53 @@
-<<<<<<< HEAD
-import { useEffect, useState } from 'react';
-
-import { PlaybackTick, createPlaybackSocket } from '../lib/api';
-
-=======
-import { useCallback, useEffect, useMemo, useState } from 'react';
-
-import { PlaybackTick, createPlaybackSocket } from '../lib/api';
-
->>>>>>> de179bdb
-export interface PlaybackBarProps {
-  bandId: string;
-  windowSeconds?: number;
-  fps?: number;
-  onTick?: (tick: PlaybackTick) => void;
-<<<<<<< HEAD
-  className?: string;
-}
-
-export function PlaybackBar({ bandId, windowSeconds = 10, fps = 4, onTick, className }: PlaybackBarProps) {
-  const [tick, setTick] = useState<PlaybackTick | null>(null);
-
-  useEffect(() => {
-    const socket = createPlaybackSocket(bandId, { window_s: windowSeconds, fps });
-    socket.onmessage = (event) => {
-      const payload = JSON.parse(event.data) as PlaybackTick;
-      setTick(payload);
-      onTick?.(payload);
-    };
-    return () => {
-      socket.close();
-    };
-  }, [bandId, windowSeconds, fps, onTick]);
-
-  const classes = ['control-card', 'playback-card', className].filter(Boolean).join(' ');
-
-  return (
-    <div className={classes}>
-      <div className="card-title">Playback Window</div>
-      {tick ? (
-        <div className="playback-details">
-          <span className="metric">
-            <span className="metric-label">Window</span>
-            <span className="metric-value">
-              {tick.t0.toFixed(2)}s → {tick.t1.toFixed(2)}s
-            </span>
-          </span>
-          <span className="metric">
-            <span className="metric-label">Cursor UNIX</span>
-            <span className="metric-value">{tick.cursor_unix.toFixed(2)}</span>
-          </span>
-        </div>
-      ) : (
-        <p className="muted">Waiting for live playback updates…</p>
-      )}
-    </div>
-  );
-}
-
-export default PlaybackBar;
-=======
-}
-
-type ConnectionState = 'idle' | 'connecting' | 'streaming' | 'error';
-
-export function PlaybackBar({ bandId, windowSeconds = 10, fps = 4, onTick }: PlaybackBarProps) {
-  const [tick, setTick] = useState<PlaybackTick | null>(null);
-  const [isPlaying, setIsPlaying] = useState(false);
-  const [connectionState, setConnectionState] = useState<ConnectionState>('idle');
-  const [errorMessage, setErrorMessage] = useState<string | null>(null);
-
-  useEffect(() => {
-    if (!isPlaying) {
-      return undefined;
-    }
-
-    setErrorMessage(null);
-    setConnectionState('connecting');
-
-    const socket = createPlaybackSocket(bandId, { window_s: windowSeconds, fps });
-    let isActive = true;
-
-    socket.onopen = () => {
-      if (!isActive) return;
-      setConnectionState('streaming');
-    };
-
-    socket.onmessage = (event) => {
-      if (!isActive) return;
-      const payload = JSON.parse(event.data) as PlaybackTick;
-      setTick(payload);
-      setConnectionState('streaming');
-      onTick?.(payload);
-    };
-
-    socket.onerror = () => {
-      if (!isActive) return;
-      setConnectionState('error');
-      setErrorMessage('Playback connection failed.');
-    };
-
-    socket.onclose = () => {
-      if (!isActive) return;
-      setConnectionState('error');
-      setErrorMessage('Playback disconnected unexpectedly.');
-    };
-
-    return () => {
-      isActive = false;
-      socket.close();
-      setConnectionState('idle');
-    };
-  }, [bandId, windowSeconds, fps, isPlaying, onTick]);
-
-  const togglePlayback = useCallback(() => {
-    setIsPlaying((value) => !value);
-    setErrorMessage(null);
-  }, []);
-
-  const statusText = useMemo(() => {
-    if (connectionState === 'error') {
-      return errorMessage ?? 'Playback error.';
-    }
-    if (!isPlaying) {
-      if (tick) {
-        return `Paused at ${tick.t0.toFixed(2)}s → ${tick.t1.toFixed(2)}s.`;
-      }
-      return 'Playback paused. Press play to stream new data.';
-    }
-    if (connectionState === 'connecting') {
-      return 'Connecting…';
-    }
-    if (!tick) {
-      return 'Waiting for playback data…';
-    }
-    return `Window: ${tick.t0.toFixed(2)}s → ${tick.t1.toFixed(2)}s | Cursor UNIX: ${tick.cursor_unix.toFixed(2)}`;
-  }, [connectionState, errorMessage, isPlaying, tick]);
-
-  return (
-    <div
-      style={{
-        display: 'flex',
-        gap: '1rem',
-        alignItems: 'center',
-        background: '#1a1e2b',
-        padding: '0.75rem 1rem',
-        borderRadius: '0.75rem',
-        border: '1px solid rgba(255,255,255,0.1)'
-      }}
-    >
-      <strong>Playback</strong>
-      <button
-        type="button"
-        onClick={togglePlayback}
-        style={{
-          appearance: 'none',
-          border: '1px solid rgba(255,255,255,0.2)',
-          background: isPlaying ? '#ff8c42' : '#2a3144',
-          color: '#fff',
-          padding: '0.35rem 0.85rem',
-          borderRadius: '999px',
-          cursor: 'pointer',
-          fontWeight: 600,
-          textTransform: 'uppercase',
-          letterSpacing: '0.05em'
-        }}
-        aria-pressed={isPlaying}
-      >
-        {isPlaying ? 'Pause' : 'Play'}
-      </button>
-      <span style={{ fontSize: '0.85rem', opacity: 0.9 }}>{statusText}</span>
-    </div>
-  );
-}
-
-export default PlaybackBar;
->>>>>>> de179bdb
+import { useEffect, useState } from 'react';
+
+import { PlaybackTick, createPlaybackSocket } from '../lib/api';
+
+export interface PlaybackBarProps {
+  bandId: string;
+  windowSeconds?: number;
+  fps?: number;
+  onTick?: (tick: PlaybackTick) => void;
+  className?: string;
+}
+
+export function PlaybackBar({ bandId, windowSeconds = 10, fps = 4, onTick, className }: PlaybackBarProps) {
+  const [tick, setTick] = useState<PlaybackTick | null>(null);
+
+  useEffect(() => {
+    const socket = createPlaybackSocket(bandId, { window_s: windowSeconds, fps });
+    socket.onmessage = (event) => {
+      const payload = JSON.parse(event.data) as PlaybackTick;
+      setTick(payload);
+      onTick?.(payload);
+    };
+    return () => {
+      socket.close();
+    };
+  }, [bandId, windowSeconds, fps, onTick]);
+
+  const classes = ['control-card', 'playback-card', className].filter(Boolean).join(' ');
+
+  return (
+    <div className={classes}>
+      <div className="card-title">Playback Window</div>
+      {tick ? (
+        <div className="playback-details">
+          <span className="metric">
+            <span className="metric-label">Window</span>
+            <span className="metric-value">
+              {tick.t0.toFixed(2)}s → {tick.t1.toFixed(2)}s
+            </span>
+          </span>
+          <span className="metric">
+            <span className="metric-label">Cursor UNIX</span>
+            <span className="metric-value">{tick.cursor_unix.toFixed(2)}</span>
+          </span>
+        </div>
+      ) : (
+        <p className="muted">Waiting for live playback updates…</p>
+      )}
+    </div>
+  );
+}
+
+export default PlaybackBar;